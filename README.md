# DuckDB SQLite extension

The SQLite extension allows DuckDB to directly read and write data from a SQLite database file. The data can be queried directly from the underlying SQLite tables. Data can be loaded from SQLite tables into DuckDB tables, or vice versa.

## Reading Data from SQLite

To make a SQLite file accessible to DuckDB, use the `ATTACH` command, for example with the bundled `sakila.db` file:

```sql
ATTACH 'data/db/sakila.db' AS sakila;
USE sakila;
```

The tables in the file can be read as if they were normal DuckDB tables, but the underlying data is read directly from the SQLite tables in the file at query time.

```sql
SHOW TABLES;
```

You can query the tables using SQL, e.g. using the example queries from sakila-examples.sql

```sql
SELECT cat.name category_name,
       Sum(Ifnull(pay.amount, 0)) revenue
FROM   category cat
       LEFT JOIN film_category flm_cat
              ON cat.category_id = flm_cat.category_id
       LEFT JOIN film fil
              ON flm_cat.film_id = fil.film_id
       LEFT JOIN inventory inv
              ON fil.film_id = inv.film_id
       LEFT JOIN rental ren
              ON inv.inventory_id = ren.inventory_id
       LEFT JOIN payment pay
              ON ren.rental_id = pay.rental_id
GROUP  BY cat.name
ORDER  BY revenue DESC
LIMIT  5;
```

## Opening SQLite Databases Directly

SQLite databases can also be opened directly and can be used transparently instead of a DuckDB database file. In any client, when connecting, a path to a SQLite database file can be provided and the SQLite database will be opened instead.

For example, with the shell:

```sql
$ > duckdb data/db/sakila.db
v0.9.1 401c8061c6
D SHOW tables;
┌────────────────────────┐
│          name          │
│        varchar         │
├────────────────────────┤
│ actor                  │
│ address                │
│ category               │
│ city                   │
│ country                │
│ customer               │
│ customer_list          │
│ film                   │
│ film_actor             │
│ film_category          │
│ film_list              │
│ film_text              │
│ inventory              │
│ language               │
│ payment                │
│ rental                 │
│ sales_by_film_category │
│ sales_by_store         │
│ staff                  │
│ staff_list             │
│ store                  │
├────────────────────────┤
│        21 rows         │
└────────────────────────┘
```

## Writing Data to SQLite

In addition to reading data from SQLite, the extension also allows you to create new SQLite database files, create tables, ingest data into SQLite and make other modifications to SQLite database files using standard SQL queries.

This allows you to use DuckDB to, for example, export data that is stored in a SQLite database to Parquet, or read data from a Parquet file into SQLite.

Below is a brief example of how to create a new SQLite database and load data into it.

```sql
ATTACH 'new_sqlite_database.db' AS sqlite_db (TYPE SQLITE);
CREATE TABLE sqlite_db.tbl(id INTEGER, name VARCHAR);
INSERT INTO sqlite_db.tbl VALUES (42, 'DuckDB');
```

The resulting SQLite database can then be read into from SQLite.

```sql
$r > sqlite3 new_sqlite_database.db
SQLite version 3.39.5 2022-10-14 20:58:05
sqlite> SELECT * FROM tbl;
id  name
--  ------
42  DuckDB
```

Many operations on SQLite tables are supported. All these operations directly modify the SQLite database, and the result of subsequent operations can then be read using SQLite.

Below is a list of supported operations.

###### CREATE TABLE
```sql
CREATE TABLE sqlite_db.tbl(id INTEGER, name VARCHAR);
```

###### INSERT INTO
```sql
INSERT INTO sqlite_db.tbl VALUES (42, 'DuckDB');
```

###### SELECT
```sql
SELECT * FROM sqlite_db.tbl;
┌───────┬─────────┐
│  id   │  name   │
│ int64 │ varchar │
├───────┼─────────┤
│    42 │ DuckDB  │
└───────┴─────────┘
```

###### COPY
```sql
COPY sqlite_db.tbl TO 'data.parquet';
COPY sqlite_db.tbl FROM 'data.parquet';
```

###### UPDATE
```sql
UPDATE sqlite_db.tbl SET name='Woohoo' WHERE id=42;
```

###### DELETE
```sql
DELETE FROM sqlite_db.tbl WHERE id=42;
```

###### ALTER TABLE
```sql
ALTER TABLE sqlite_db.tbl ADD COLUMN k INTEGER;
```

###### DROP TABLE
```sql
DROP TABLE sqlite_db.tbl;
```

###### CREATE VIEW
```sql
CREATE VIEW sqlite_db.v1 AS SELECT 42;
```

###### Transactions
```sql
CREATE TABLE sqlite_db.tmp(i INTEGER);
BEGIN;
INSERT INTO sqlite_db.tmp VALUES (42);
SELECT * FROM sqlite_db.tmp;
┌───────┐
│   i   │
│ int64 │
├───────┤
│    42 │
└───────┘
ROLLBACK;
SELECT * FROM sqlite_db.tmp;
┌────────┐
│   i    │
│ int64  │
├────────┤
│ 0 rows │
└────────┘
```

## Building & Loading the Extension

<<<<<<< HEAD
>**Tip**:
>
>Before building, fetch submodules with `make pull`

To build, type 
=======
To build, type
>>>>>>> 9ed9ccd3
```
# to build with multiple cores, use `make GEN=ninja release`
make
```

To run, run the bundled `duckdb` shell:
```
 ./build/release/duckdb -unsigned
```

Then, load the SQLite extension like so:
```SQL
LOAD 'build/release/extension/sqlite_scanner/sqlite_scanner.duckdb_extension';
```<|MERGE_RESOLUTION|>--- conflicted
+++ resolved
@@ -183,15 +183,11 @@
 
 ## Building & Loading the Extension
 
-<<<<<<< HEAD
 >**Tip**:
 >
 >Before building, fetch submodules with `make pull`
 
-To build, type 
-=======
 To build, type
->>>>>>> 9ed9ccd3
 ```
 # to build with multiple cores, use `make GEN=ninja release`
 make
