--- conflicted
+++ resolved
@@ -12,9 +12,9 @@
 
 namespace duckdb {
 
-<<<<<<< HEAD
-static unique_ptr<Catalog> SQLiteAttach(StorageExtensionInfo *storage_info, AttachedDatabase &db, const string &name,
-                                        AttachInfo &info, AccessMode access_mode) {
+static unique_ptr<Catalog> SQLiteAttach(StorageExtensionInfo *storage_info, ClientContext &context,
+                                        AttachedDatabase &db, const string &name, AttachInfo &info,
+                                        AccessMode access_mode) {
 	SQLiteOpenOptions options;
 	options.access_mode = access_mode;
 	for(auto &entry : info.options) {
@@ -25,12 +25,6 @@
 		}
 	}
 	return make_uniq<SQLiteCatalog>(db, info.path, std::move(options));
-=======
-static unique_ptr<Catalog> SQLiteAttach(StorageExtensionInfo *storage_info, ClientContext &context,
-                                        AttachedDatabase &db, const string &name, AttachInfo &info,
-                                        AccessMode access_mode) {
-	return make_uniq<SQLiteCatalog>(db, info.path, access_mode);
->>>>>>> 078cd16f
 }
 
 static unique_ptr<TransactionManager> SQLiteCreateTransactionManager(StorageExtensionInfo *storage_info,
